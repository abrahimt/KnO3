--- conflicted
+++ resolved
@@ -6,10 +6,5 @@
 # See more keys and their definitions at https://doc.rust-lang.org/cargo/reference/manifest.html
 
 [dependencies]
-<<<<<<< HEAD
-#termion = "1.5.6"
 crossterm = "0.22"
-=======
-num-traits = "0.2"
-termion = "2.0.3"
->>>>>>> 20709f5c
+num-traits = "0.2"