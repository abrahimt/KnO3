use crate::fen_util;
use crossterm::{
    execute,
    style::{Color, Print, ResetColor, SetBackgroundColor, SetForegroundColor},
};
use std::{io::stdout, u8};

/// Struct representing a chessboard with piece positions and game state.
///
/// Each `piece` is a uint64 bitboard, where each bit represents a square on the board.
/// A set bit indicates this piece is present on that corresponding square.
///
/// Note: The board is represented as a set of bitboards for each piece type, and the
/// `en_passant` square is represented using 6 bits, allowing values 1-64 to represent each
/// square on the board. The `castling_rights` field uses 4 bits to represent kingside and
/// queenside castling rights for both black and white. Castle white king side = 8, castle
/// white queen side = 4, castle black king side = 2, caslte black queen side = 1.
pub struct Chessboard {
<<<<<<< HEAD
    pub(crate) black_pawns: u64,
    pub(crate) black_rooks: u64,
    pub(crate) black_knights: u64,
    pub(crate) black_bishops: u64,
    pub(crate) black_queen: u64,
    pub(crate) black_king: u64,
    pub(crate) white_pawns: u64,
    pub(crate) white_rooks: u64,
    pub(crate) white_knights: u64,
    pub(crate) white_bishops: u64,
    pub(crate) white_queen: u64,
    pub(crate) white_king: u64,
    pub(crate) white_turn: bool,    // True if it's white's turn
    pub(crate) castling_rights: u8, // KQkq will be represented by 4 bits
    pub(crate) en_passant: u8,      // a square that has en passant ability (1-64)
=======
    pub black_pawns: u64,
    pub black_rooks: u64,
    pub black_knights: u64,
    pub black_bishops: u64,
    pub black_queen: u64,
    pub black_king: u64,
    pub white_pawns: u64,
    pub white_rooks: u64,
    pub white_knights: u64,
    pub white_bishops: u64,
    pub white_queen: u64,
    pub white_king: u64,
    pub white_turn: bool,    // True if it's white's turn
    pub castling_rights: u8, // KQkq will be represented by 4 bits
    pub en_passant: u8,      //a square that has en passant ability (1-64)
>>>>>>> 9e4711e1
}

impl Chessboard {
    /* *********** */
    /* Constructorrs */

    /// Creates a new instance of a chessboard, set up to start a new game.
    ///
    /// # Returns
    ///
    /// A `Chessboard` with the initial setup for a new game. The bitboards for each piece
    /// type are initialized to represent their starting positions on the chessboard. The
    /// castling rights, en passant square, and whose turn it is (white's turn initially) are
    /// also set to their default values.
    ///
    /// The function creates a new instance of a `Chessboard` with the starting position for
    /// a new game. It can be used to initialize the chessboard at the beginning of a chess match.
    pub fn new() -> Chessboard {
        Chessboard {
            white_pawns: 0b0000000000000000000000000000000000000000000000001111111100000000,
            white_knights: 0b0000000000000000000000000000000000000000000000000000000001000010,
            white_bishops: 0b0000000000000000000000000000000000000000000000000000000000100100,
            white_king: 0b0000000000000000000000000000000000000000000000000000000000010000,
            white_queen: 0b0000000000000000000000000000000000000000000000000000000000001000,
            white_rooks: 0b0000000000000000000000000000000000000000000000000000000010000001,
            black_pawns: 0b0000000011111111000000000000000000000000000000000000000000000000,
            black_knights: 0b0100001000000000000000000000000000000000000000000000000000000000,
            black_bishops: 0b0010010000000000000000000000000000000000000000000000000000000000,
            black_king: 0b0001000000000000000000000000000000000000000000000000000000000000,
            black_queen: 0b0000100000000000000000000000000000000000000000000000000000000000,
            black_rooks: 0b1000000100000000000000000000000000000000000000000000000000000000,
            castling_rights: 0b1111,
            en_passant: 0,
            white_turn: true,
        }
    }

    /// Creates a new instance of a chessboard with no pieces on it.
    ///
    /// # Returns
    ///
    /// A `Chessboard` struct initialized with empty positions for all pieces.
    pub fn empty() -> Chessboard {
        Chessboard {
            white_pawns: 0,
            white_knights: 0,
            white_bishops: 0,
            white_king: 0,
            white_queen: 0,
            white_rooks: 0,
            black_pawns: 0,
            black_knights: 0,
            black_bishops: 0,
            black_king: 0,
            black_queen: 0,
            black_rooks: 0,
            castling_rights: 0,
            en_passant: 0,
            white_turn: true,
        }
    }

    /// Creates a new instance of a chessboard based on a Forsyth–Edwards Notation (FEN) string.
    ///
    /// # Arguments
    ///
    /// - `fen`: The FEN string to be converted to a `Chessboard`.
    ///
    /// # Returns
    ///
    /// A `Result` containing the resulting `Chessboard` with the game state from the FEN string.
    /// If the FEN string is invalid, an `Err` variant with an error message is returned.
    ///
    /// # Example
    ///
    /// ```
    /// use kn_o3::Chessboard;
    ///
    /// let fen_string = "rnbqkbnr/pppppppp/8/8/8/8/PPPPPPPP/RNBQKBNR w KQkq - 0 1";
    /// match Chessboard::from_string(fen_string) {
    ///     Ok(chessboard) => {
    ///         println!("Chessboard created from FEN:\n{:#?}", chessboard);
    ///     },
    ///     Err(error) => {
    ///         println!("Error creating chessboard: {}", error);
    ///     },
    /// }
    /// ```
    pub fn from_string(fen: &str) -> Result<Chessboard, String> {
        if !fen_util::valid_fen(fen) {
            return Err("Invalid FEN".to_string());
        }

        let mut chessboard = Chessboard::empty();

        let fen_parts: Vec<&str> = fen.split_whitespace().collect();

        fen_util::parse_piece_placement(&mut chessboard, fen_parts[0])?;
        fen_util::parse_whose_turn(&mut chessboard, fen_parts[1]);
        fen_util::parse_castling_rights(&mut chessboard, fen_parts[2]);
        fen_util::parse_en_passant(&mut chessboard, fen_parts[3]);

        Ok(chessboard)
    }

    /* **************** */
    /* Public Functions */

    /// Prints the chessboard to the console.
    ///
    /// # Arguments
    ///
    /// - `pretty`: A boolean indicating whether to print with extra formatting.
    ///
    /// # Example
    ///
    /// ```
    /// use kn_o3::Chessboard;
    ///
    /// let initial_position = Chessboard::new();
    /// initial_position.print(true);
    /// ```
    ///
    /// The function prints the current state of the chessboard to the console. If `pretty` is
    /// set to `true`, it adds extra formatting, including colors for pieces and backgrounds.
    /// Otherwise, it prints a simple representation of the board with piece characters.
    pub fn print(&self, pretty: bool) {
        let ranks = [8, 7, 6, 5, 4, 3, 2, 1];
        let files = ['A', 'B', 'C', 'D', 'E', 'F', 'G', 'H'];

        for rank in ranks.iter() {
            print!("{rank} ");
            for file in 0..files.len() {
                let piece = self.piece_at_position(*rank, file);
                if !pretty {
                    print!("{piece} ");
                    continue;
                }

                let fg = self.find_fg(piece);
                let frmt_piece = format!("{:^3}", piece);
                let bk = self.find_bkgnd(*rank, file);
                let _ = execute!(
                    stdout(),
                    SetForegroundColor(fg),
                    SetBackgroundColor(bk),
                    Print(frmt_piece),
                    ResetColor
                );
            }
            println!();
        }

        print!("  ");
        for file in files.iter() {
            if pretty {
                print!(" {file} ")
            } else {
                print!("{file} ");
            }
        }
        println!();
    }

    /// Converts a square index (0-63) to its corresponding chess rank and file.
    ///
    /// # Arguments
    ///
    /// * `square` - The square index (0-63) on the chessboard.
    ///
    /// # Returns
    ///
    /// A tuple containing the corresponding file and rank for the given square.
    ///
    /// # Example
    ///
    /// ```
    /// let (file, rank) = square_to_rank_file(35);
    /// println!("File: {}, Rank: {}", file, rank);
    /// // Output: File: 'D', Rank: 5
    /// ```
    pub fn square_to_rank_file(square: u8) -> (char, usize) {
        let row = (square - 1) / 8 + 1;
        let col = (square - 1) % 8;
        let file = (b'A' + col) as char;
        (file, row as usize)
    }

    /// Converts a chess rank and file to its corresponding square index (0-63).
    ///
    /// # Arguments
    ///
    /// * `rank` - The rank of the chessboard (1-8).
    /// * `file` - The file of the chessboard (character 'A' to 'H').
    ///
    /// # Returns
    ///
    /// The square index (0-63) corresponding to the given rank and file.
    ///
    /// # Example
    ///
    /// ```
    /// let square = rank_file_to_square(5, 'D');
    /// println!("Square: {}", square);
    /// // Output: Square: 35
    /// ```
    pub fn rank_file_to_square(rank: u8, file: char) -> u64 {
        (rank - 1) as u64 * 8 + (file as u8 - b'A') as u64
    }

    /// Moves a chess piece on the chessboard from the current position to the new position.
    ///
    /// # Arguments
    ///
    /// * `current_pos` - The current position of the piece in algebraic notation (e.g., "E2").
    /// * `new_pos` - The new position to move the piece to in algebraic notation (e.g., "E4").
    /// * `piece` - The type of chess piece to be moved (e.g., 'p' for pawn, 'R' for rook).
    ///
    /// # Example
    ///
    /// ```
    /// let mut chessboard = Chessboard::new();
    /// chessboard.move_piece("E2", "E4", 'P');
    /// ```
    pub fn move_piece(&mut self, current_pos: &str, new_pos: &str, piece: char) {
        let two: u64 = 2;
        if let (Some(old_file), Some(old_rank), Some(new_file), Some(new_rank)) = (
            current_pos.chars().next(),
            current_pos.chars().next_back(),
            new_pos.chars().next(),
            new_pos.chars().next_back(),
        ) {
            let old_square =
                Self::rank_file_to_square(old_rank.to_digit(10).unwrap() as u8, old_file);
            let new_square =
                Self::rank_file_to_square(new_rank.to_digit(10).unwrap() as u8, new_file);
            let clear_old = !two.pow(old_square.try_into().unwrap());
            let add_new = two.pow(new_square.try_into().unwrap());

            // Delete the piece from the old square
            match piece {
                'p' => {
                    self.black_pawns &= clear_old; // Clear old position
                    self.black_pawns |= add_new; // Set new position
                }
                'r' => {
                    self.black_rooks &= clear_old;
                    self.black_rooks |= add_new;
                }
                'b' => {
                    self.black_bishops &= clear_old;
                    self.black_bishops |= add_new;
                }
                'k' => {
                    self.black_king &= clear_old;
                    self.black_king |= add_new;
                }
                'q' => {
                    self.black_queen &= clear_old;
                    self.black_queen |= add_new;
                }
                'n' => {
                    self.black_knights &= clear_old;
                    self.black_knights |= add_new;
                }
                'P' => {
                    self.white_pawns &= clear_old;
                    self.white_pawns |= add_new;
                }
                'R' => {
                    self.white_rooks &= clear_old;
                    self.white_rooks |= add_new;
                }
                'B' => {
                    self.white_bishops &= clear_old;
                    self.white_bishops |= add_new;
                }
                'K' => {
                    self.white_king &= clear_old;
                    self.white_king |= add_new;
                }
                'Q' => {
                    self.white_queen &= clear_old;
                    self.white_queen |= add_new;
                }
                'N' => {
                    self.white_knights &= clear_old;
                    self.white_knights |= add_new;
                }
                _ => {}
            }
        } else {
            panic!("Invalid input position or piece");
        }
    }

    /// Retrieves the chess piece at a specific position on the chessboard.
    ///
    /// # Arguments
    ///
    /// - `rank`: The rank of the square (1-indexed).
    /// - `file`: The file (A=0) of the square (0-indexed).
    ///
    /// # Returns
    ///
    /// The character representation of the piece at the specified position. If there is no piece
    /// at the given position, it returns a period ('.').
    ///
    /// # Example
    ///
    /// ```
    /// use kn_o3::Chessboard;
    ///
    /// let initial_position = Chessboard::new();
    /// let piece_at_a1 = initial_position.piece_at_position(1, 0);
    /// println!("Piece at a1: {}", piece_at_a1);
    /// ```
    /// Note: Uppercase pieces are white and lowercase pieces are black.
    pub fn piece_at_position(&self, rank: usize, file: usize) -> char {
        for (p_type, positions) in self.get_pieces() {
            let rank_byte = positions >> ((rank - 1) * 8);
            if (rank_byte & (1 << file)) != 0 {
                return p_type;
            }
        }
        '.'
    }

    /// Serializes a chessboard position into Forsyth–Edwards Notation (FEN).
    ///
    /// # Arguments
    ///
    /// # Returns
    ///
    /// A FEN string representing the game state.
    ///
    /// # Example
    ///
    /// ```
    /// use kn_o3::Chessboard;
    ///
    /// let initial_position = Chessboard::new();
    /// let fen_string = initial_position.to_string();
    /// println!("FEN: {}", fen_string);
    /// ```
    ///
    /// Note: The FEN string is used to represent the state of a chess position in a concise
    /// and human-readable format. It captures information about piece placement, castling rights,
    /// en passant targets, and other game state details.
    #[allow(clippy::all)]
    pub fn to_string(&self) -> String {
        let mut string_array: [&str; 6] = ["", "", "", "", "", ""];

        // Piece placement
        let pieces = fen_util::get_fen_placement(&self);
        string_array[0] = &pieces;

        // Whose turn
        string_array[1] = if self.white_turn { "w" } else { "b" };

        // Castling rights
        let castle = fen_util::get_fen_castles(&self);
        string_array[2] = &castle;

        // En passant
        let passant = fen_util::get_fen_passant(&self);
        string_array[3] = &passant;

        // Set the rest to default values
        string_array[4] = "0";
        string_array[5] = "1";

        // Return the FEN string
        string_array.join(" ")
    }

    /* *************** */
    /* PRIVATE FUNCTIONS */

    /// Maps the pieces on the chessboard to their character representations in the console.
    ///
    /// # Returns
    ///
    /// A vector of tuples, where each tuple consists of a chess piece character and its
    /// corresponding bitboard positions. The characters represent different chess pieces,
    /// and the bitboard positions indicate the squares occupied by those pieces on the board.
    ///
    /// # Example
    ///
    /// ```
    /// use kn_o3::Chessboard;
    ///
    /// let initial_position = Chessboard::new();
    /// let pieces_mapping = initial_position.get_pieces();
    /// for (piece_char, positions) in pieces_mapping {
    ///     println!("Piece: {} | Bitboard Positions: {}", piece_char, positions);
    /// }
    /// ```
    ///
    /// The function returns a vector containing tuples, each associating a chess piece
    /// character ('P', 'N', 'B', 'K', 'Q', 'R', 'p', 'n', 'b', 'k', 'q', 'r') with its
    /// corresponding bitboard positions on the chessboard.
    fn get_pieces(&self) -> Vec<(char, u64)> {
        vec![
            ('P', self.white_pawns),
            ('N', self.white_knights),
            ('B', self.white_bishops),
            ('K', self.white_king),
            ('Q', self.white_queen),
            ('R', self.white_rooks),
            ('p', self.black_pawns),
            ('n', self.black_knights),
            ('b', self.black_bishops),
            ('k', self.black_king),
            ('q', self.black_queen),
            ('r', self.black_rooks),
        ]
    }

    /// Determines the foreground color based on the chess piece color.
    ///
    /// # Arguments
    ///
    /// - `p`: The character representation of a chess piece.
    ///
    /// # Returns
    ///
    /// The `Color` of the chess piece. If the piece is uppercase (representing a white piece),
    /// it returns `Color::White`; otherwise, it returns `Color::Black`.
    #[rustfmt::skip]
    fn find_fg(&self, p: char) -> Color {
        if p.is_uppercase() { Color::White }
        else                { Color::Black }
    }

    /// Determines the background color of the chessboard at a specific position.
    ///
    /// # Arguments
    ///
    /// - `rank`: The rank of the square (1-indexed).
    /// - `file`: The file (A=0) of the square (0-indexed).
    ///
    /// # Returns
    ///
    /// The `Color` of the board at the specified position. The color is represented by an RGB
    /// value. Light squares are represented by (r: 190, g: 140, b: 170), and dark squares are
    /// represented by (r: 255, g: 206, b: 158).
    #[rustfmt::skip]
    fn find_bkgnd(&self, rank: usize, file: usize) -> Color {
        let lght = Color::Rgb { r: 190, g: 140, b: 170 };
        let dark = Color::Rgb { r: 255, g: 206, b: 158 };
        if (rank + file) % 2 == 0 { dark }
        else                      { lght }
    }
}

//MINIMAX Function Pseudo-code
// fn minimax(position, depth, alpha, beta, maximizing_player) {
//     if depth == 0 or game over in position
//         return static evaluation of position
//     if maximizing_player (white)
//         max_eval = -infinity
//         for each child of position
//             eval = minimax(child, depth - 1, alpha, beta, false)
//             max_eval = max(max_eval, eval)
//             alpha = max(alpha, eval)
//             if beta <= alpha
//                 break
//         return max_eval
//     else
//         min_eval = +infinity
//         for each child of position
//         eval = minimax(child, depth - 1, alpha, beta, true)
//         min_eval = min(min_eval, eval)
//         beta = min(beta, eval)
//         if beta <= alpha
//             break
//     return min_eval
// }<|MERGE_RESOLUTION|>--- conflicted
+++ resolved
@@ -16,23 +16,6 @@
 /// queenside castling rights for both black and white. Castle white king side = 8, castle
 /// white queen side = 4, castle black king side = 2, caslte black queen side = 1.
 pub struct Chessboard {
-<<<<<<< HEAD
-    pub(crate) black_pawns: u64,
-    pub(crate) black_rooks: u64,
-    pub(crate) black_knights: u64,
-    pub(crate) black_bishops: u64,
-    pub(crate) black_queen: u64,
-    pub(crate) black_king: u64,
-    pub(crate) white_pawns: u64,
-    pub(crate) white_rooks: u64,
-    pub(crate) white_knights: u64,
-    pub(crate) white_bishops: u64,
-    pub(crate) white_queen: u64,
-    pub(crate) white_king: u64,
-    pub(crate) white_turn: bool,    // True if it's white's turn
-    pub(crate) castling_rights: u8, // KQkq will be represented by 4 bits
-    pub(crate) en_passant: u8,      // a square that has en passant ability (1-64)
-=======
     pub black_pawns: u64,
     pub black_rooks: u64,
     pub black_knights: u64,
@@ -48,7 +31,6 @@
     pub white_turn: bool,    // True if it's white's turn
     pub castling_rights: u8, // KQkq will be represented by 4 bits
     pub en_passant: u8,      //a square that has en passant ability (1-64)
->>>>>>> 9e4711e1
 }
 
 impl Chessboard {
