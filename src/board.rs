<<<<<<< HEAD
extern crate num_traits;
use std::string;

use num_traits::pow;
=======
use termion::{color, style};
>>>>>>> 91848f1b

/// Can represent any color
enum DynamicColor { White, Black }
impl DynamicColor {
    fn to_termion(&self) -> &dyn color::Color {
        match self {
            DynamicColor::White => &color::White,
            DynamicColor::Black => &color::Black
        }
    }
}


/// Struct representing a chessboard with piece positions and game state
/// Each `piece` is a uint64 bitmap. Each byte represents a rank and a 1 indicates a presence in
/// that position.
pub struct Chessboard {
    pub(crate) black_pawns: u64,
    pub(crate) black_rooks: u64,
    pub(crate) black_knights: u64,
    pub(crate) black_bishops: u64,
    pub(crate) black_queen: u64,
    pub(crate) black_king: u64,
    pub(crate) white_pawns: u64,
    pub(crate) white_rooks: u64,
    pub(crate) white_knights: u64,
    pub(crate) white_bishops: u64,
    pub(crate) white_queen: u64,
    pub(crate) white_king: u64,
    pub(crate) white_turn: bool,
    pub(crate) castling_rights: u8, //KQkq
    pub(crate) en_passant: u32, //a square that has en passant ability (1-64) 0 means no en passant
}

impl Chessboard {
<<<<<<< HEAD
    // Initializes the chessboard with the starting positions of all the pieces
    // and resets turn, castling, and en passant.
    pub fn initialize_board(&mut self) {
        // white pieces
        self.white_pawns = 0b0000000000000000000000000000000000000000000000001111111100000000;
        self.white_knights = 0b0000000000000000000000000000000000000000000000000000000001000010;
        self.white_bishops = 0b0000000000000000000000000000000000000000000000000000000000100100;
        self.white_king = 0b0000000000000000000000000000000000000000000000000000000000001000;
        self.white_queen = 0b0000000000000000000000000000000000000000000000000000000000010000;
        self.white_rooks = 0b0000000000000000000000000000000000000000000000000000000010000001;
        // black pieces
        self.black_pawns = 0b0000000011111111000000000000000000000000000000000000000000000000;
        self.black_knights = 0b0100001000000000000000000000000000000000000000000000000000000000;
        self.black_bishops = 0b0010010000000000000000000000000000000000000000000000000000000000;
        self.black_king = 0b0000100000000000000000000000000000000000000000000000000000000000;
        self.black_queen = 0b0001000000000000000000000000000000000000000000000000000000000000;
        self.black_rooks = 0b1000000100000000000000000000000000000000000000000000000000000000;
        // turn
        self.white_turn = true;
        // castling
        self.castling_rights = 0b1111;
        // en_passant
        self.en_passant = 0;
    }

    // This function returns a string representing whose turn it is in the chess game.
    // It checks the boolean flag `white_turn` to determine if it's white's turn or black's turn.
    fn whose_turn(&self) -> &str {
        if self.white_turn {
            "white"
        } else {
            "black"
=======
    /// Create a new instance of a chessboard, setup to start a new game.
    pub fn new() -> Chessboard {
        Chessboard {
            white_pawns: 0b0000000000000000000000000000000000000000000000001111111100000000,
            white_knights: 0b0000000000000000000000000000000000000000000000000000000001000010,
            white_bishops: 0b0000000000000000000000000000000000000000000000000000000000100100,
            white_king: 0b0000000000000000000000000000000000000000000000000000000000001000,
            white_queen: 0b0000000000000000000000000000000000000000000000000000000000010000,
            white_rooks: 0b0000000000000000000000000000000000000000000000000000000010000001,
            black_pawns: 0b0000000011111111000000000000000000000000000000000000000000000000,
            black_knights: 0b0100001000000000000000000000000000000000000000000000000000000000,
            black_bishops: 0b0010010000000000000000000000000000000000000000000000000000000000,
            black_king: 0b0000100000000000000000000000000000000000000000000000000000000000,
            black_queen: 0b0001000000000000000000000000000000000000000000000000000000000000,
            black_rooks: 0b1000000100000000000000000000000000000000000000000000000000000000,
            white_castle: 3,
            black_castle: 3,
            en_passant: 0,
            white_turn: true
        }
    }


    /// Prints the chessboard to the console
    /// * `pretty` - Print with extra formatting
    pub fn print(&self, pretty: bool) {
        let ranks = [8, 7, 6, 5, 4, 3, 2, 1];
        let files = ['a', 'b', 'c', 'd', 'e', 'f', 'g', 'h'];

        print!("  ");
        for file in files.iter() { if pretty { print!(" {file} ") } else { print!("{file} "); } }
        println!();

        for rank in ranks.iter() {
            print!("{rank} ");
            for file in 0..files.len() {
                let piece = self.piece_at_position(*rank, file);
                if !pretty { print!("{piece} "); continue; }

                let output = format!("{}{}", self.format_background(*rank, file), self.format_piece(piece));
                print!("{output}");
            }
            println!();
        }
        return;
    }



    /* *************** */
    /* PRIVATE METHIDS */

    /// Maps the pieces on the board to the character that represents them in the console.
    /// # Return:
    /// A vector of tuples, where each tuple contains a chess piece character and it's
    /// correcsponding bitboard positions.
    fn get_pieces(&self) -> Vec<(char, u64)> {
        vec![
            ('P', self.white_pawns),
            ('N', self.white_knights),
            ('B', self.white_bishops),
            ('K', self.white_king),
            ('Q', self.white_queen),
            ('R', self.white_rooks),
            ('p', self.black_pawns),
            ('n', self.black_knights),
            ('b', self.black_bishops),
            ('k', self.black_king),
            ('q', self.black_queen),
            ('r', self.black_rooks)
        ]
    }


    /// Formats the chesspiece to be pretty printed.
    /// * `piece` - The piece to format, uppercase is white.
    /// # Return: A formatted string representing the piece.
    fn format_piece(&self, piece: char) -> String {
        let dc: DynamicColor = if piece.is_uppercase() { DynamicColor::White } else { DynamicColor::Black };
        let color_code = dc.to_termion();
        let spaced = format!("{:^3}", piece);
        let colored = format!("{}{}{}", color::Fg(color_code), spaced, style::Reset);
        return colored;
    }


    /// Formats the background color for a chess square.
    /// * `rank` - The rank of the square.
    /// * `file` - The file (A=0) of the square.
    /// # Return: A formatted string representing the background color.
    fn format_background(&self, rank: usize, file: usize) -> String {
        let bg_color = match (rank + file) % 2 == 0 {
            true =>  color::Bg(color::Rgb(190, 140, 170)),
            false => color::Bg(color::Rgb(255, 206, 158))
        };
        format!("{}", bg_color)
    }


    /// Retrieve the chess piece at a specific position on the chessboard.
    /// * `rank` - The rank of the square.
    /// * `file` - The file (A=0) of the square.
    /// # Return:
    /// The character representation of the piece at this position.
    /// If there is no piece here it will return a period.
    fn piece_at_position(&self, rank: usize, file: usize) -> char { 
        for (p_type, positions) in self.get_pieces() {
            let rank_byte = positions >> ((rank - 1) * 8);
            if (rank_byte & (1 << file)) != 0 { return p_type; }
>>>>>>> 91848f1b
        }
        '.'
    }


    fn whose_turn(&self) -> &str {
        if self.white_turn { "white" } else { "black" }
    }

    // Parser function that converts a FEN (Forsyth–Edwards Notation) string to a Chessboard struct
    pub fn from_string(&self, fen: &str) -> Chessboard {
        // Initialize a new Chessboard with default values
        let mut chessboard = Chessboard {
            // Initialize bitboards for each piece and other game state variables
            black_pawns: 0,
            black_rooks: 0,
            black_knights: 0,
            black_bishops: 0,
            black_queen: 0,
            black_king: 0,
            white_pawns: 0,
            white_rooks: 0,
            white_knights: 0,
            white_bishops: 0,
            white_queen: 0,
            white_king: 0,
            castling_rights: 0,
            white_turn: true,
            en_passant: 0,
        };

        // Split the FEN string into parts using ' ' as the delimiter
        let fen_parts: Vec<&str> = fen.split_whitespace().collect();

        // Parse the piece placement part of the FEN string
        let board_rows: Vec<&str> = fen_parts[0].split('/').collect();
        for (mut rank, row) in board_rows.iter().rev().enumerate() {
            rank += 1;
            let mut file = 0; // Initialize the file (column) index
            for piece in row.chars() {
                if piece.is_digit(10) {
                    let empty_squares = piece.to_digit(10).unwrap() as usize;
                    file += empty_squares; // Skip empty squares
                } else {
                    let square_index = 8 * (rank - 1) + file;
                    // Update the corresponding bitboard based on the piece type and color
                    if piece.is_ascii_lowercase() {
                        // Black pieces
                        match piece {
                            'p' => chessboard.black_pawns |= pow(2, square_index),
                            'r' => chessboard.black_rooks |= pow(2, square_index),
                            'b' => chessboard.black_bishops |= pow(2, square_index),
                            'k' => chessboard.black_king |= pow(2, square_index),
                            'q' => chessboard.black_queen |= pow(2, square_index),
                            'n' => chessboard.black_knights |= pow(2, square_index),
                            _ => { /* Handle other lowercase characters if needed */ }
                        }
                    } else {
                        // White pieces
                        match piece {
                            'P' => chessboard.white_pawns |= pow(2, square_index),
                            'R' => chessboard.white_rooks |= pow(2, square_index),
                            'B' => chessboard.white_bishops |= pow(2, square_index),
                            'K' => chessboard.white_king |= pow(2, square_index),
                            'Q' => chessboard.white_queen |= pow(2, square_index),
                            'N' => chessboard.white_knights |= pow(2, square_index),
                            _ => { /* Handle other uppercase characters if needed */ }
                        }
                    }
                    file += 1; // Move to the next file
                }
            }
        }

        // Parse whose turn it is
        chessboard.white_turn = fen_parts[1] == "w";

        // Parse castling rights
        let fen_castle = fen_parts[2];
        let mut castles = 0;
        for c in fen_castle.chars() {
            let v = match c {
                'K' => 0b1000,
                'Q' => 0b0100,
                'k' => 0b0010,
                'q' => 0b0001,
                _ => 0b0,
            };
            castles |= v;
        }
        chessboard.castling_rights = castles;

        // Parse en passant square
        let fen_passant = fen_parts[3];
        if fen_passant != "-" {
            if let (Some(col), Some(row)) = (
                fen_passant.chars().nth(0).map(|c| c.to_ascii_uppercase()),
                fen_passant.chars().nth(1).and_then(|c| c.to_digit(10)),
            ) {
                if (1..=8).contains(&row) {
                    let col_value = match col {
                        'A' => 1,
                        'B' => 2,
                        'C' => 3,
                        'D' => 4,
                        'E' => 5,
                        'F' => 6,
                        'G' => 7,
                        'H' => 8,
                        _ => 0, // Handle unexpected characters
                    };
                    chessboard.en_passant = col_value + 8 * (row - 1);
                }
            }
        }

        // Ignore the rest of the FEN string for now
        return chessboard;
    }
    
    // Serializer function that converts a Chessboard struct to a FEN (Forsyth–Edwards Notation) string
    pub fn to_string(chessboard: Chessboard) -> String {
        // Initialize a vector to store FEN components as strings
        let mut string_array: Vec<String> = Vec::with_capacity(6);
        let fen_string;

        // Piece placement
        for rank in (1..=8).rev() {
            let mut empty_squares = 0;
            let mut row_string = String::new();

            // Iterate through each file (column) in the rank
            for file in 1..=8 {
                let square_index = (rank - 1) * 8 + (file - 1);

                // Determine the piece on the current square
                let piece = if (chessboard.white_pawns >> square_index) & 1 != 0 {
                    'P'
                } else if (chessboard.white_rooks >> square_index) & 1 != 0 {
                    'R'
                } else if (chessboard.white_knights >> square_index) & 1 != 0 {
                    'N'
                } else if (chessboard.white_bishops >> square_index) & 1 != 0 {
                    'B'
                } else if (chessboard.white_queen >> square_index) & 1 != 0 {
                    'Q'
                } else if (chessboard.white_king >> square_index) & 1 != 0 {
                    'K'
                } else if (chessboard.black_pawns >> square_index) & 1 != 0 {
                    'p'
                } else if (chessboard.black_rooks >> square_index) & 1 != 0 {
                    'r'
                } else if (chessboard.black_knights >> square_index) & 1 != 0 {
                    'n'
                } else if (chessboard.black_bishops >> square_index) & 1 != 0 {
                    'b'
                } else if (chessboard.black_queen >> square_index) & 1 != 0 {
                    'q'
                } else if (chessboard.black_king >> square_index) & 1 != 0 {
                    'k'
                } else {
                    empty_squares += 1;
                    continue;
                };

                // Handle empty squares and append piece to the row string
                if empty_squares > 0 {
                    row_string.push_str(&empty_squares.to_string());
                    empty_squares = 0;
                }
                row_string.push(piece);
            }

            // Append the count of empty squares at the end of the row string
            if empty_squares > 0 {
                row_string.push_str(&empty_squares.to_string());
            }

            // Add the row string to the FEN components vector
            string_array.push(row_string);
        }

        // Whose turn
        string_array.push(if chessboard.white_turn {
            "w ".to_string()
        } else {
            "b ".to_string()
        });

        // Castling rights
        string_array.push(match chessboard.castling_rights {
            0 => "- ".to_string(),
            rights => {
                let mut rights_string = String::new();

                // Check individual castling rights and append to rights_string
                if rights & 0b1000 != 0 {
                    rights_string.push('K');
                }
                if rights & 0b0100 != 0 {
                    rights_string.push('Q');
                }
                if rights & 0b0010 != 0 {
                    rights_string.push('k');
                }
                if rights & 0b0001 != 0 {
                    rights_string.push('q');
                }

                rights_string
            }
        });

        // En passant
        if chessboard.en_passant == 0 {
            string_array.push("- ".to_string());
        } else {
            // Convert en passant square to algebraic notation
            let row = (chessboard.en_passant - 1) / 8 + 1;
            let col = (chessboard.en_passant - 1) % 8;

            let column_char = (b'A' + col) as char;

            string_array.push(format!("{}{}", column_char, row));
        }

        // Set the rest to default values
        string_array.push("0 ".to_string());
        string_array.push("1".to_string());

        // Combine array elements into a single string
        fen_string = string_array.concat();

        // Print the FEN string (for debugging purposes)
        println!("{:?}", fen_string);

        // Return the FEN string
        fen_string
    }

    //MINIMAX Function Pseudo-code
    // fn minimax(position, depth, alpha, beta, maximixing_player) {
    //     if depth == 0 or game over in position
    //         return static evaluation of position
    //     if maximizing_player (white)
    //         max_eval = -infinity
    //         for each child of position
    //             eval = minimax(child, depth - 1, alpha, beta, false)
    //             max_eval = max(max_eval, eval)
    //             alpha = max(alpha, eval)
    //             if beta <= alpha
    //                 break
    //         return max_eval
    //     else
    //         min_eval = +infinity
    //         for each child of position
    //         eval = minimax(child, depth - 1, alpha, beta, true)
    //         min_eval = min(min_eval, eval)
    //         beta = min(beta, eval)
    //         if beta <= alpha
    //             break
    //     return min_eval
    // }
}<|MERGE_RESOLUTION|>--- conflicted
+++ resolved
@@ -1,11 +1,7 @@
-<<<<<<< HEAD
 extern crate num_traits;
 use std::string;
-
 use num_traits::pow;
-=======
 use termion::{color, style};
->>>>>>> 91848f1b
 
 /// Can represent any color
 enum DynamicColor { White, Black }
@@ -41,7 +37,6 @@
 }
 
 impl Chessboard {
-<<<<<<< HEAD
     // Initializes the chessboard with the starting positions of all the pieces
     // and resets turn, castling, and en passant.
     pub fn initialize_board(&mut self) {
@@ -74,7 +69,7 @@
             "white"
         } else {
             "black"
-=======
+
     /// Create a new instance of a chessboard, setup to start a new game.
     pub fn new() -> Chessboard {
         Chessboard {
@@ -184,7 +179,6 @@
         for (p_type, positions) in self.get_pieces() {
             let rank_byte = positions >> ((rank - 1) * 8);
             if (rank_byte & (1 << file)) != 0 { return p_type; }
->>>>>>> 91848f1b
         }
         '.'
     }
