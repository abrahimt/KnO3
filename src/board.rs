use crate::fen_util;
use crossterm::{
    execute,
    style::{Color, Print, ResetColor, SetBackgroundColor, SetForegroundColor},
};
use std::{io::stdout, u8};

/// Struct representing a chessboard with piece positions and game state.
///
/// Each `piece` is a uint64 bitboard, where each bit represents a square on the board.
/// A set bit indicates this piece is present on that corresponding square.
///
/// Note: The board is represented as a set of bitboards for each piece type, and the
/// `en_passant` square is represented using 6 bits, allowing values 1-64 to represent each
/// square on the board. The `castling_rights` field uses 4 bits to represent kingside and
/// queenside castling rights for both black and white. Castle white king side = 8, castle
/// white queen side = 4, castle black king side = 2, caslte black queen side = 1.
pub struct Chessboard {
    pub black_pawns: u64,
    pub black_rooks: u64,
    pub black_knights: u64,
    pub black_bishops: u64,
    pub black_queen: u64,
    pub black_king: u64,
    pub white_pawns: u64,
    pub white_rooks: u64,
    pub white_knights: u64,
    pub white_bishops: u64,
    pub white_queen: u64,
    pub white_king: u64,
    pub white_turn: bool,    // True if it's white's turn
    pub castling_rights: u8, // KQkq will be represented by 4 bits
<<<<<<< HEAD
    pub en_passant: u8,      // a square that has en passant ability (1-64)
=======
    pub en_passant: u8,      //a square that has en passant ability (1-64)
>>>>>>> 56df5b44
}

impl Chessboard {
    /* *********** */
    /* Constructorrs */

    /// Creates a new instance of a chessboard, set up to start a new game.
    ///
    /// # Returns
    ///
    /// A `Chessboard` with the initial setup for a new game. The bitboards for each piece
    /// type are initialized to represent their starting positions on the chessboard. The
    /// castling rights, en passant square, and whose turn it is (white's turn initially) are
    /// also set to their default values.
    ///
    /// The function creates a new instance of a `Chessboard` with the starting position for
    /// a new game. It can be used to initialize the chessboard at the beginning of a chess match.
    pub fn new() -> Chessboard {
        Chessboard {
            white_pawns:   0b00000000_00000000_00000000_00000000_00000000_00000000_11111111_00000000,
            white_knights: 0b00000000_00000000_00000000_00000000_00000000_00000000_00000000_01000010,
            white_bishops: 0b00000000_00000000_00000000_00000000_00000000_00000000_00000000_00100100,
            white_king:    0b00000000_00000000_00000000_00000000_00000000_00000000_00000000_00010000,
            white_queen:   0b00000000_00000000_00000000_00000000_00000000_00000000_00000000_00001000,
            white_rooks:   0b00000000_00000000_00000000_00000000_00000000_00000000_00000000_10000001,
            black_pawns:   0b00000000_11111111_00000000_00000000_00000000_00000000_00000000_00000000,
            black_knights: 0b01000010_00000000_00000000_00000000_00000000_00000000_00000000_00000000,
            black_bishops: 0b00100100_00000000_00000000_00000000_00000000_00000000_00000000_00000000,
            black_king:    0b00010000_00000000_00000000_00000000_00000000_00000000_00000000_00000000,
            black_queen:   0b00001000_00000000_00000000_00000000_00000000_00000000_00000000_00000000,
            black_rooks:   0b10000001_00000000_00000000_00000000_00000000_00000000_00000000_00000000,
            castling_rights: 0b1111,
            en_passant: 0,
            white_turn: true,
        }
    }

    /// Creates a new instance of a chessboard with no pieces on it.
    ///
    /// # Returns
    ///
    /// A `Chessboard` struct initialized with empty positions for all pieces.
    pub fn empty() -> Chessboard {
        Chessboard {
            white_pawns: 0,
            white_knights: 0,
            white_bishops: 0,
            white_king: 0,
            white_queen: 0,
            white_rooks: 0,
            black_pawns: 0,
            black_knights: 0,
            black_bishops: 0,
            black_king: 0,
            black_queen: 0,
            black_rooks: 0,
            castling_rights: 0,
            en_passant: 0,
            white_turn: true,
        }
    }

    /// Creates a new instance of a chessboard based on a Forsyth–Edwards Notation (FEN) string.
    ///
    /// # Arguments
    ///
    /// - `fen`: The FEN string to be converted to a `Chessboard`.
    ///
    /// # Returns
    ///
    /// A `Result` containing the resulting `Chessboard` with the game state from the FEN string.
    /// If the FEN string is invalid, an `Err` variant with an error message is returned.
    ///
    /// # Example
    ///
    /// ```
    /// use kn_o3::Chessboard;
    ///
    /// let fen_string = "rnbqkbnr/pppppppp/8/8/8/8/PPPPPPPP/RNBQKBNR w KQkq - 0 1";
    /// match Chessboard::from_string(fen_string) {
    ///     Ok(chessboard) => {
    ///         println!("Chessboard created from FEN:\n{:#?}", chessboard);
    ///     },
    ///     Err(error) => {
    ///         println!("Error creating chessboard: {}", error);
    ///     },
    /// }
    /// ```
    pub fn from_string(fen: &str) -> Result<Chessboard, String> {
        if !fen_util::valid_fen(fen) {
            return Err("Invalid FEN".to_string());
        }

        let mut chessboard = Chessboard::empty();

        let fen_parts: Vec<&str> = fen.split_whitespace().collect();

        fen_util::parse_piece_placement(&mut chessboard, fen_parts[0])?;
        fen_util::parse_whose_turn(&mut chessboard, fen_parts[1]);
        fen_util::parse_castling_rights(&mut chessboard, fen_parts[2]);
        fen_util::parse_en_passant(&mut chessboard, fen_parts[3]);

        Ok(chessboard)
    }

    /* **************** */
    /* Public Functions */

    /// Prints the chessboard to the console.
    ///
    /// # Arguments
    ///
    /// - `pretty`: A boolean indicating whether to print with extra formatting.
    ///
    /// # Example
    ///
    /// ```
    /// use kn_o3::Chessboard;
    ///
    /// let initial_position = Chessboard::new();
    /// initial_position.print(true);
    /// ```
    ///
    /// The function prints the current state of the chessboard to the console. If `pretty` is
    /// set to `true`, it adds extra formatting, including colors for pieces and backgrounds.
    /// Otherwise, it prints a simple representation of the board with piece characters.
    pub fn print(&self, pretty: bool) {
        let ranks = [8, 7, 6, 5, 4, 3, 2, 1];
        let files = ['A', 'B', 'C', 'D', 'E', 'F', 'G', 'H'];

        for rank in ranks.iter() {
            print!("{rank} ");
            for file in 0..files.len() {
                let piece = self.piece_at_position(*rank, file);
                if !pretty {
                    print!("{piece} ");
                    continue;
                }

                let fg = self.find_fg(piece);
                let frmt_piece = format!("{:^3}", piece);
                let bk = self.find_bkgnd(*rank, file);
                let _ = execute!(
                    stdout(),
                    SetForegroundColor(fg),
                    SetBackgroundColor(bk),
                    Print(frmt_piece),
                    ResetColor
                );
            }
            println!();
        }

        print!("  ");
        for file in files.iter() {
            if pretty {
                print!(" {file} ")
            } else {
                print!("{file} ");
            }
        }
        println!();
    }

    /// Converts a square index (0-63) to its corresponding chess rank and file.
    ///
    /// # Arguments
    ///
    /// * `square` - The square index (0-63) on the chessboard.
    ///
    /// # Returns
    ///
    /// A tuple containing the corresponding file and rank for the given square.
    ///
    /// # Example
    ///
    /// ```
    /// let (file, rank) = square_to_rank_file(35);
    /// println!("File: {}, Rank: {}", file, rank);
    /// // Output: File: 'D', Rank: 5
    /// ```
    pub fn square_to_rank_file(square: u8) -> (char, usize) {
        let row = (square - 1) / 8 + 1;
        let col = (square - 1) % 8;
        let file = (b'A' + col) as char;
        (file, row as usize)
    }

    /// Converts a chess rank and file to its corresponding square index (0-63).
    ///
    /// # Arguments
    ///
    /// * `rank` - The rank of the chessboard (1-8).
    /// * `file` - The file of the chessboard (character 'A' to 'H').
    ///
    /// # Returns
    ///
    /// The square index (0-63) corresponding to the given rank and file.
    ///
    /// # Example
    ///
    /// ```
    /// let square = rank_file_to_square(5, 'D');
    /// println!("Square: {}", square);
    /// // Output: Square: 35
    /// ```
    pub fn rank_file_to_square(rank: u8, file: char) -> u64 {
        (rank - 1) as u64 * 8 + (file as u8 - b'A') as u64
    }

    /// Moves a chess piece on the chessboard from the current position to the new position.
    ///
    /// # Arguments
    ///
    /// * `current_pos` - The current position of the piece in algebraic notation (e.g., "E2").
    /// * `new_pos` - The new position to move the piece to in algebraic notation (e.g., "E4").
    /// * `piece` - The type of chess piece to be moved (e.g., 'p' for pawn, 'R' for rook).
    ///
    /// # Example
    ///
    /// ```
    /// let mut chessboard = Chessboard::new();
    /// chessboard.move_piece("E2", "E4", 'P');
    /// ```
    pub fn move_piece(&mut self, current_pos: &str, new_pos: &str, piece: char) {
        let two: u64 = 2;
        if let (Some(old_file), Some(old_rank), Some(new_file), Some(new_rank)) = (
            current_pos.chars().next(),
            current_pos.chars().next_back(),
            new_pos.chars().next(),
            new_pos.chars().next_back(),
        ) {
            let old_square =
                Self::rank_file_to_square(old_rank.to_digit(10).unwrap() as u8, old_file);
            let new_square =
                Self::rank_file_to_square(new_rank.to_digit(10).unwrap() as u8, new_file);
            let clear_old = !two.pow(old_square.try_into().unwrap());
            let add_new = two.pow(new_square.try_into().unwrap());

            // Delete the piece from the old square
            match piece {
                'p' => {
                    self.black_pawns &= clear_old; // Clear old position
                    self.black_pawns |= add_new; // Set new position
                }
                'r' => {
                    self.black_rooks &= clear_old;
                    self.black_rooks |= add_new;
                }
                'b' => {
                    self.black_bishops &= clear_old;
                    self.black_bishops |= add_new;
                }
                'k' => {
                    self.black_king &= clear_old;
                    self.black_king |= add_new;
                }
                'q' => {
                    self.black_queen &= clear_old;
                    self.black_queen |= add_new;
                }
                'n' => {
                    self.black_knights &= clear_old;
                    self.black_knights |= add_new;
                }
                'P' => {
                    self.white_pawns &= clear_old;
                    self.white_pawns |= add_new;
                }
                'R' => {
                    self.white_rooks &= clear_old;
                    self.white_rooks |= add_new;
                }
                'B' => {
                    self.white_bishops &= clear_old;
                    self.white_bishops |= add_new;
                }
                'K' => {
                    self.white_king &= clear_old;
                    self.white_king |= add_new;
                }
                'Q' => {
                    self.white_queen &= clear_old;
                    self.white_queen |= add_new;
                }
                'N' => {
                    self.white_knights &= clear_old;
                    self.white_knights |= add_new;
                }
                _ => {}
            }
        } else {
            panic!("Invalid input position or piece");
        }
    }

    /// Retrieves the chess piece at a specific position on the chessboard.
    ///
    /// # Arguments
    ///
    /// - `rank`: The rank of the square (1-indexed).
    /// - `file`: The file (A=0) of the square (0-indexed).
    ///
    /// # Returns
    ///
    /// The character representation of the piece at the specified position. If there is no piece
    /// at the given position, it returns a period ('.').
    ///
    /// # Example
    ///
    /// ```
    /// use kn_o3::Chessboard;
    ///
    /// let initial_position = Chessboard::new();
    /// let piece_at_a1 = initial_position.piece_at_position(1, 0);
    /// println!("Piece at a1: {}", piece_at_a1);
    /// ```
    /// Note: Uppercase pieces are white and lowercase pieces are black.
    pub fn piece_at_position(&self, rank: usize, file: usize) -> char {
        for (p_type, positions) in self.get_pieces() {
            let rank_byte = positions >> ((rank - 1) * 8);
            if (rank_byte & (1 << file)) != 0 {
                return p_type;
            }
        }
        '.'
    }

    /// Serializes a chessboard position into Forsyth–Edwards Notation (FEN).
    ///
    /// # Arguments
    ///
    /// # Returns
    ///
    /// A FEN string representing the game state.
    ///
    /// # Example
    ///
    /// ```
    /// use kn_o3::Chessboard;
    ///
    /// let initial_position = Chessboard::new();
    /// let fen_string = initial_position.to_string();
    /// println!("FEN: {}", fen_string);
    /// ```
    ///
    /// Note: The FEN string is used to represent the state of a chess position in a concise
    /// and human-readable format. It captures information about piece placement, castling rights,
    /// en passant targets, and other game state details.
    #[allow(clippy::all)]
    pub fn to_string(&self) -> String {
        let mut string_array: [&str; 6] = ["", "", "", "", "", ""];

        // Piece placement
        let pieces = fen_util::get_fen_placement(&self);
        string_array[0] = &pieces;

        // Whose turn
        string_array[1] = if self.white_turn { "w" } else { "b" };

        // Castling rights
        let castle = fen_util::get_fen_castles(&self);
        string_array[2] = &castle;

        // En passant
        let passant = fen_util::get_fen_passant(&self);
        string_array[3] = &passant;

        // Set the rest to default values
        string_array[4] = "0";
        string_array[5] = "1";

        // Return the FEN string
        string_array.join(" ")
    }

    /* *************** */
    /* PRIVATE FUNCTIONS */

    /// Maps the pieces on the chessboard to their character representations in the console.
    ///
    /// # Returns
    ///
    /// A vector of tuples, where each tuple consists of a chess piece character and its
    /// corresponding bitboard positions. The characters represent different chess pieces,
    /// and the bitboard positions indicate the squares occupied by those pieces on the board.
    ///
    /// # Example
    ///
    /// ```
    /// use kn_o3::Chessboard;
    ///
    /// let initial_position = Chessboard::new();
    /// let pieces_mapping = initial_position.get_pieces();
    /// for (piece_char, positions) in pieces_mapping {
    ///     println!("Piece: {} | Bitboard Positions: {}", piece_char, positions);
    /// }
    /// ```
    ///
    /// The function returns a vector containing tuples, each associating a chess piece
    /// character ('P', 'N', 'B', 'K', 'Q', 'R', 'p', 'n', 'b', 'k', 'q', 'r') with its
    /// corresponding bitboard positions on the chessboard.
    fn get_pieces(&self) -> Vec<(char, u64)> {
        vec![
            ('P', self.white_pawns),
            ('N', self.white_knights),
            ('B', self.white_bishops),
            ('K', self.white_king),
            ('Q', self.white_queen),
            ('R', self.white_rooks),
            ('p', self.black_pawns),
            ('n', self.black_knights),
            ('b', self.black_bishops),
            ('k', self.black_king),
            ('q', self.black_queen),
            ('r', self.black_rooks),
        ]
    }

    /// Determines the foreground color based on the chess piece color.
    ///
    /// # Arguments
    ///
    /// - `p`: The character representation of a chess piece.
    ///
    /// # Returns
    ///
    /// The `Color` of the chess piece. If the piece is uppercase (representing a white piece),
    /// it returns `Color::White`; otherwise, it returns `Color::Black`.
    #[rustfmt::skip]
    fn find_fg(&self, p: char) -> Color {
        if p.is_uppercase() { Color::White }
        else                { Color::Black }
    }

    /// Determines the background color of the chessboard at a specific position.
    ///
    /// # Arguments
    ///
    /// - `rank`: The rank of the square (1-indexed).
    /// - `file`: The file (A=0) of the square (0-indexed).
    ///
    /// # Returns
    ///
    /// The `Color` of the board at the specified position. The color is represented by an RGB
    /// value. Light squares are represented by (r: 190, g: 140, b: 170), and dark squares are
    /// represented by (r: 255, g: 206, b: 158).
    #[rustfmt::skip]
    fn find_bkgnd(&self, rank: usize, file: usize) -> Color {
        let lght = Color::Rgb { r: 190, g: 140, b: 170 };
        let dark = Color::Rgb { r: 255, g: 206, b: 158 };
        if (rank + file) % 2 == 0 { dark }
        else                      { lght }
    }
}

//MINIMAX Function Pseudo-code
// fn minimax(position, depth, alpha, beta, maximizing_player) {
//     if depth == 0 or game over in position
//         return static evaluation of position
//     if maximizing_player (white)
//         max_eval = -infinity
//         for each child of position
//             eval = minimax(child, depth - 1, alpha, beta, false)
//             max_eval = max(max_eval, eval)
//             alpha = max(alpha, eval)
//             if beta <= alpha
//                 break
//         return max_eval
//     else
//         min_eval = +infinity
//         for each child of position
//         eval = minimax(child, depth - 1, alpha, beta, true)
//         min_eval = min(min_eval, eval)
//         beta = min(beta, eval)
//         if beta <= alpha
//             break
//     return min_eval
// }<|MERGE_RESOLUTION|>--- conflicted
+++ resolved
@@ -30,11 +30,7 @@
     pub white_king: u64,
     pub white_turn: bool,    // True if it's white's turn
     pub castling_rights: u8, // KQkq will be represented by 4 bits
-<<<<<<< HEAD
     pub en_passant: u8,      // a square that has en passant ability (1-64)
-=======
-    pub en_passant: u8,      //a square that has en passant ability (1-64)
->>>>>>> 56df5b44
 }
 
 impl Chessboard {
