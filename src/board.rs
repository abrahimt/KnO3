--- conflicted
+++ resolved
@@ -35,7 +35,7 @@
 
 impl Chessboard {
     /* *********** */
-    /* Constructors */
+    /* Constructorrs */
 
     /// Creates a new instance of a chessboard, set up to start a new game.
     ///
@@ -195,7 +195,6 @@
         println!();
     }
 
-<<<<<<< HEAD
     /// Converts a square index (0-63) to its corresponding chess rank and file.
     ///
     /// # Arguments
@@ -205,24 +204,10 @@
     /// # Returns
     ///
     /// A tuple containing the corresponding file and rank for the given square.
-=======
-    /// Retrieves the chess piece at a specific position on the chessboard.
-    ///
-    /// # Arguments
-    ///
-    /// - `rank`: The rank of the square (1-indexed).
-    /// - `file`: The file (A=0) of the square (0-indexed).
-    ///
-    /// # Returns
-    ///
-    /// The character representation of the piece at the specified position. If there is no piece
-    /// at the given position, it returns a period ('.').
->>>>>>> 9b442383
-    ///
-    /// # Example
-    ///
-    /// ```
-<<<<<<< HEAD
+    ///
+    /// # Example
+    ///
+    /// ```
     /// let (file, rank) = square_to_rank_file(35);
     /// println!("File: {}, Rank: {}", file, rank);
     /// // Output: File: 'D', Rank: 5
@@ -244,37 +229,10 @@
     /// # Returns
     ///
     /// The square index (0-63) corresponding to the given rank and file.
-=======
-    /// use kn_o3::Chessboard;
-    ///
-    /// let initial_position = Chessboard::new();
-    /// let piece_at_a1 = initial_position.piece_at_position(1, 0);
-    /// println!("Piece at a1: {}", piece_at_a1);
-    /// ```
-    /// Note: Uppercase pieces are white and lowercase pieces are black.
-    pub fn piece_at_position(&self, rank: usize, file: usize) -> char {
-        for (p_type, positions) in self.get_pieces() {
-            let rank_byte = positions >> ((rank - 1) * 8);
-            if (rank_byte & (1 << file)) != 0 {
-                return p_type;
-            }
-        }
-        '.'
-    }
-
-    /// Serializes a chessboard position into Forsyth–Edwards Notation (FEN).
-    ///
-    /// # Arguments
-    ///
-    /// # Returns
-    ///
-    /// A FEN string representing the game state.
->>>>>>> 9b442383
-    ///
-    /// # Example
-    ///
-    /// ```
-<<<<<<< HEAD
+    ///
+    /// # Example
+    ///
+    /// ```
     /// let square = rank_file_to_square(5, 'D');
     /// println!("Square: {}", square);
     /// // Output: Square: 35
@@ -367,7 +325,51 @@
         } else {
             panic!("Invalid input position or piece");
         }
-=======
+    }
+
+    /// Retrieves the chess piece at a specific position on the chessboard.
+    ///
+    /// # Arguments
+    ///
+    /// - `rank`: The rank of the square (1-indexed).
+    /// - `file`: The file (A=0) of the square (0-indexed).
+    ///
+    /// # Returns
+    ///
+    /// The character representation of the piece at the specified position. If there is no piece
+    /// at the given position, it returns a period ('.').
+    ///
+    /// # Example
+    ///
+    /// ```
+    /// use kn_o3::Chessboard;
+    ///
+    /// let initial_position = Chessboard::new();
+    /// let piece_at_a1 = initial_position.piece_at_position(1, 0);
+    /// println!("Piece at a1: {}", piece_at_a1);
+    /// ```
+    /// Note: Uppercase pieces are white and lowercase pieces are black.
+    pub fn piece_at_position(&self, rank: usize, file: usize) -> char {
+        for (p_type, positions) in self.get_pieces() {
+            let rank_byte = positions >> ((rank - 1) * 8);
+            if (rank_byte & (1 << file)) != 0 {
+                return p_type;
+            }
+        }
+        '.'
+    }
+
+    /// Serializes a chessboard position into Forsyth–Edwards Notation (FEN).
+    ///
+    /// # Arguments
+    ///
+    /// # Returns
+    ///
+    /// A FEN string representing the game state.
+    ///
+    /// # Example
+    ///
+    /// ```
     /// use kn_o3::Chessboard;
     ///
     /// let initial_position = Chessboard::new();
@@ -403,7 +405,6 @@
 
         // Return the FEN string
         string_array.join(" ")
->>>>>>> 9b442383
     }
 
     /* *************** */
@@ -484,7 +485,6 @@
         if (rank + file) % 2 == 0 { dark }
         else                      { lght }
     }
-<<<<<<< HEAD
 
     /// Retrieve the chess piece at a specific position on the chessboard.
     /// * `rank` - The rank of the square (1-indexed).
@@ -531,8 +531,6 @@
         // Return the FEN string
         string_array.join(" ")
     }
-=======
->>>>>>> 9b442383
 }
 
 //MINIMAX Function Pseudo-code
