--- conflicted
+++ resolved
@@ -13,16 +13,12 @@
     } else if rank == 7 {
         from - 16 == to || from - 8 == to
     } else {
-<<<<<<< HEAD
         if rank == 7 {
             from - 16 == to || from - 8 == to
         } else {
             if from < 8 { return false; } // already on the back row, has been promoted
             from - 8 == to
         }
-=======
-        from - 8 == to
->>>>>>> 16ebb20c
     }
 }
 
@@ -55,77 +51,16 @@
 }
 
 pub fn legal_knight(from: u64, to: u64) -> bool {
-<<<<<<< HEAD
-    false
+    to == (from + 17)
+        || to == (from + 15)
+        || to == (from + 10)
+        || to == (from - 10)
+        || to == (from - 6)
+        || to == (from + 6)
+        || to == (from - 17)
+        || to == (from - 15)
 }
 
-/*
-
-fn legal_pawn(cb: &Chessboard, old_square: u64, new_square: u64) -> bool {
-    //if there is a piece diagonal
-
-    //if en passant
-
-    // if white turn and first position
-    if cb.white_turn && old_square < 15 && old_square > 7 {
-        new_square == old_square + 8 || new_square == old_square + 16
-    // if black turn and first position
-    } else if !cb.white_turn && old_square < 56 && old_square > 47 {
-        new_square == old_square - 8 || new_square == old_square - 16
-    //if white turn and not first position
-    } else if cb.white_turn {
-        new_square == old_square + 8
-    //if black turn and not first position
-    } else {
-        new_square == old_square - 8
-    }
-
-    //move 1 or 2 if on start square (and nothing in front of it)
-    //move 1 otherwise (and nothing in front of it)
-    //if opposing piece is diagonal to it
-    //if en passant is diagonal to it
-    //promote if at end
-}
-fn legal_knight(old_square: u64, new_square: u64) -> bool {
-    new_square == (old_square + 17)
-        || new_square == (old_square + 15)
-        || new_square == (old_square + 10)
-        || new_square == (old_square - 10)
-        || new_square == (old_square - 6)
-        || new_square == (old_square + 6)
-        || new_square == (old_square - 17)
-        || new_square == (old_square - 15)
-}
-fn legal_bishop(old_square: u64, new_square: u64) -> bool {
-    //add and subtract multiples of 7 and 9 (max 8 long diagonal)
-    if new_square > old_square {
-        (new_square - old_square) % 7 == 0 || (new_square - old_square) % 9 == 0
-    } else {
-        (old_square - new_square) % 7 == 0 || (old_square - new_square) % 9 == 0
-    }
-}
-fn legal_rook(old_square: u64, new_square: u64) -> bool {
-    if new_square % 8 == old_square % 8 || new_square / 8 == old_square / 8 {
-        return true;
-    }
-    false
-}
-fn legal_king(old_square: u64, new_square: u64) -> bool {
-    //TODO: can't go into a checked square
-    //TODO: implement castling
-    new_square == old_square + 1 //right
-        || new_square == old_square - 1 //left
-        || new_square == old_square + 8 //up
-        || new_square == old_square - 8 //down
-        || new_square == old_square + 9 //diag up right
-        || new_square == old_square - 9 //diag down left
-        || new_square == old_square - 7 //diag down right
-}
-fn legal_queen(old_square: u64, new_square: u64) -> bool {
-    Chessboard::legal_bishop(old_square, new_square)
-        && Chessboard::legal_rook(old_square, new_square)
-}
-*/
 
 #[cfg(test)]
 mod tests {
@@ -159,14 +94,4 @@
         assert!(!legal_pawn(true, 1, 1)); // Same spot
         assert!(!legal_pawn(false, 1, 1));
     }
-=======
-    to == (from + 17)
-        || to == (from + 15)
-        || to == (from + 10)
-        || to == (from - 10)
-        || to == (from - 6)
-        || to == (from + 6)
-        || to == (from - 17)
-        || to == (from - 15)
->>>>>>> 16ebb20c
 }