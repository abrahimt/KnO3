--- conflicted
+++ resolved
@@ -2,11 +2,7 @@
 use board::Chessboard;
 
 fn main() {
-<<<<<<< HEAD
-    let cb = Chessboard::new();
-=======
     let mut cb = Chessboard::new();
->>>>>>> e55b6aa7
     cb.print(true);
     println!("New board {:?}", cb.to_string());
 
