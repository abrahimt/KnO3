--- conflicted
+++ resolved
@@ -1,18 +1,19 @@
-<<<<<<< HEAD
-//min function
-pub fn min<T: Ord>(a: T, b: T) -> T {
-    if a < b { a } else { b }
-}
-//max function
-pub fn max<T: Ord>(a: T, b: T) -> T {
-    if a > b { a } else { b }
-}
-=======
 mod board;
 use board::Chessboard;
->>>>>>> 8a53bc90
+
 
 fn main() {
     let cb = Chessboard::new();
     cb.print();
+}
+
+
+
+//min function
+fn min<T: Ord>(a: T, b: T) -> T {
+    if a < b { a } else { b }
+}
+//max function
+fn max<T: Ord>(a: T, b: T) -> T {
+    if a > b { a } else { b }
 }